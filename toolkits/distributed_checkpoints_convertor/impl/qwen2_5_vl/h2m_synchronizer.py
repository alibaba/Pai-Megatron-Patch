<<<<<<< HEAD
from packaging.version import Version as PkgVersion

import transformers

=======
# Copyright (c) 2025 Alibaba PAI Team.
#
# Licensed under the Apache License, Version 2.0 (the "License");
# you may not use this file except in compliance with the License.
# You may obtain a copy of the License at
#
#     http://www.apache.org/licenses/LICENSE-2.0
#
# Unless required by applicable law or agreed to in writing, software
# distributed under the License is distributed on an "AS IS" BASIS,
# WITHOUT WARRANTIES OR CONDITIONS OF ANY KIND, either express or implied.
# See the License for the specific language governing permissions and
# limitations under the License.
>>>>>>> 7a910814
from general.h2m_synchronizer import HF2MGSynchronizer as _HF2MGSynchronizer
from general.synchronizer import ParamType

class HF2MGSynchronizer(_HF2MGSynchronizer):

    def sync_params(self):
        if PkgVersion(transformers.__version__) >= PkgVersion('4.52.0'):
            super().sync_params(self._mgmodel.language_model, self._hfmodel.model.language_model)
        else:
            super().sync_params(self._mgmodel.language_model, self._hfmodel.model)
        if self._mgmodel.pre_process:
            self.set_vision_model_layer_state(
                self._mgmodel.vision_model,
                self._hfmodel.visual
            )

    def set_vision_model_layer_state(self, vision_model, hf_vision_model):
        self.copy(
            hf_vision_model.patch_embed.proj.weight,
            vision_model.patch_embed.proj.weight
        )
        for layer, hf_layer in zip(
            vision_model.decoder.layers,
            hf_vision_model.blocks
        ):
            self.set_vision_layer_state(layer, hf_layer)
        self.copy(hf_vision_model.merger.ln_q.weight, vision_model.decoder.final_layernorm.weight)
        self.set_merger_mlp_state(vision_model.projection.encoder, hf_vision_model.merger.mlp)
    
    def set_merger_mlp_state(self, mlp, hf_mlp):
        self.copy(hf_mlp[0].weight, mlp.linear_fc1.weight, param_type=ParamType.COLUMN)
        self.copy(hf_mlp[0].bias, mlp.linear_fc1.bias, param_type=ParamType.COLUMN)
        self.copy(hf_mlp[2].weight, mlp.linear_fc2.weight, param_type=ParamType.ROW)
        self.copy(hf_mlp[2].bias, mlp.linear_fc2.bias)

    def set_vision_layer_state(self, layer, hf_layer):
        self.set_visual_attn_state(layer.self_attention, hf_layer.attn)
        self.copy(hf_layer.norm1.weight, layer.self_attention.linear_qkv.layer_norm_weight)
        
        self.set_mlp_state(layer.mlp, hf_layer.mlp)
        self.copy(hf_layer.norm2.weight, layer.mlp.linear_fc1.layer_norm_weight)
    
    def set_visual_attn_state(self, attn, hf_attn):
        '''Set self-attention params.'''
        # Reshape loaded weights.
        num_heads = attn.config.num_attention_heads
        num_query_groups = attn.config.num_query_groups
        num_querys_per_group = num_heads // num_query_groups
        dim = attn.config.kv_channels
        assert num_heads % num_querys_per_group == 0

        # Copy weights (re-order dimensions for Megatron).
        if self.dryrun:
            attn_proj_weight = attn.linear_qkv.weight
        else:
            attn_proj_weight = self.load_tensor(
                hf_attn.qkv.weight
            ).view(num_querys_per_group + 2, num_query_groups, dim, -1).transpose(0, 1).flatten(1, 2)

        self.copy(
            attn_proj_weight, 
            attn.linear_qkv.weight,
            param_type=ParamType.QKV_W,
        )
        self.copy(
            hf_attn.proj.weight,
            attn.linear_proj.weight,
            param_type=ParamType.ROW
        )
        self.copy(
            hf_attn.proj.bias,
            attn.linear_proj.bias,
        )

        # Copy bias
        if self.args.add_qkv_bias:
            if self.dryrun:
                attn_proj_bias = attn.linear_qkv.bias
            else:
                attn_proj_bias = self.load_tensor(
                    hf_attn.qkv.bias
                ).view(num_querys_per_group + 2, num_query_groups, dim, -1).transpose(0, 1).flatten(1, 2)
            self.copy(
                attn_proj_bias, 
                attn.linear_qkv.bias,
                param_type=ParamType.QKV_B,
            )<|MERGE_RESOLUTION|>--- conflicted
+++ resolved
@@ -1,9 +1,3 @@
-<<<<<<< HEAD
-from packaging.version import Version as PkgVersion
-
-import transformers
-
-=======
 # Copyright (c) 2025 Alibaba PAI Team.
 #
 # Licensed under the Apache License, Version 2.0 (the "License");
@@ -17,7 +11,9 @@
 # WITHOUT WARRANTIES OR CONDITIONS OF ANY KIND, either express or implied.
 # See the License for the specific language governing permissions and
 # limitations under the License.
->>>>>>> 7a910814
+from packaging.version import Version as PkgVersion
+import transformers
+
 from general.h2m_synchronizer import HF2MGSynchronizer as _HF2MGSynchronizer
 from general.synchronizer import ParamType
 
