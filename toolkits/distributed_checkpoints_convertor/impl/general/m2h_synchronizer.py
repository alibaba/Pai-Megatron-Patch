--- conflicted
+++ resolved
@@ -84,9 +84,6 @@
 
     def set_postprocess_state(self, mg_model, hf_model, is_mamba: bool=False):
         '''Set output layer & norm params.'''
-<<<<<<< HEAD
-        self.copy(mg_model.decoder.final_layernorm.weight, hf_model.norm.weight)
-=======
         if is_mamba:
             self.copy(
                 mg_model.decoder.final_norm.weight, 
@@ -97,7 +94,6 @@
                 mg_model.decoder.final_layernorm.weight, 
                 hf_model.model.norm.weight, 
             )
->>>>>>> 7a910814
         if mg_model.share_embeddings_and_output_weights:
             output_layer_weight = mg_model.shared_embedding_or_output_weight() 
         else:
