# Copyright (c) 2025 Alibaba PAI Team.
#
# Licensed under the Apache License, Version 2.0 (the "License");
# you may not use this file except in compliance with the License.
# You may obtain a copy of the License at
#
#     http://www.apache.org/licenses/LICENSE-2.0
#
# Unless required by applicable law or agreed to in writing, software
# distributed under the License is distributed on an "AS IS" BASIS,
# WITHOUT WARRANTIES OR CONDITIONS OF ANY KIND, either express or implied.
# See the License for the specific language governing permissions and
# limitations under the License.
import os
import shutil
import torch
import json
import logging

from torch import distributed as dist
from safetensors import safe_open
from transformers.modeling_utils import SAFE_WEIGHTS_INDEX_NAME
from huggingface_hub.constants import SAFETENSORS_INDEX_FILE

from megatron.training.checkpointing import (
    save_checkpoint, 
    get_checkpoint_tracker_filename, 
    get_checkpoint_name
)

from general.synchronizer import BaseSynchronizer, ParamType

class HF2MGSynchronizer(BaseSynchronizer):

    def __init__(self, load_dir, model_provider_func=None):
        super().__init__(load_dir, model_provider_func)
        self._single_file = False
        p = os.path.join(self.load_dir, SAFE_WEIGHTS_INDEX_NAME)
        if not os.path.exists(p):
            p = os.path.join(self.load_dir, SAFETENSORS_INDEX_FILE)
        
        if os.path.exists(p):
            with open(p, 'r') as f:
                data = json.load(f)['weight_map']
                self._key_to_file = {k: os.path.join(self.load_dir, v) for k, v in data.items()}
        elif os.path.exists(os.path.join(self.load_dir, 'model.safetensors')):
            self._single_file = True
            self._key_to_file = dict()
        else:
            raise FileNotFoundError()
        if self.debug:
            if not self.dryrun:
                for p in self._mgmodel.parameters():
                    p.data.fill_(torch.nan)
                # NOTE: Fill non-persistent/persistent buffer with NaN
                for b in self._mgmodel.buffers():
                    b.data.fill_(torch.nan)
            self._visit = torch.zeros([self.hf_size], dtype=torch.int, device=self.device)

    def load_tensor(self, dummy_tensor):
        def _get_filename_from_key(key):
            if self._single_file:
                return os.path.join(self.load_dir, 'model.safetensors')
            if key in self._key_to_file:
                return self._key_to_file[key]
            raise KeyError(f'{key} not found in index file')

        if dummy_tensor not in self._hf_params_to_key:
            raise ValueError()
        key = self._hf_params_to_key[dummy_tensor]
        if self.debug:
            self._visit[self._hf_params_key_to_id[key]] = True
        if not self.args.untie_embeddings_and_output_weights and key == 'lm_head.weight':
            key = 'model.embed_tokens.weight'
        file = _get_filename_from_key(key)
        with safe_open(file, framework="pt", device=str(self.device)) as f:
            return f.get_tensor(key)
    
    def _copy_impl(
        self, 
        src_tensor, 
        dst_tensor, 
        param_type: ParamType=ParamType.UNIQUE
    ):
        tp_rank, tp_size = self.tp_rank, self.tp_size
        if param_type in [ParamType.MOE_COLUMN, ParamType.MOE_ROW, ParamType.MOE_GATE_UP]:
            tp_rank, tp_size = self.etp_rank, self.etp_size
        split_mapping = {
            ParamType.UNIQUE: lambda x: self.load_tensor(x),
            ParamType.COLUMN: lambda x: torch.chunk(self.load_tensor(x), tp_size, dim=0)[tp_rank],
            ParamType.ROW: lambda x: torch.chunk(self.load_tensor(x), tp_size, dim=1)[tp_rank],
            # the data of following type is loaded by caller
            ParamType.GATE_UP: lambda x: torch.chunk(x, tp_size, dim=1)[tp_rank].flatten(0, 1),
            ParamType.QKV_W: lambda x: torch.chunk(x, tp_size, dim=0)[tp_rank].flatten(0, 1),
            ParamType.QKV_B: lambda x: torch.chunk(x, tp_size, dim=0)[tp_rank].flatten(),
            ParamType.MOE_COLUMN: lambda x: torch.chunk(self.load_tensor(x), tp_size, dim=0)[tp_rank],
            ParamType.MOE_ROW: lambda x: torch.chunk(self.load_tensor(x), tp_size, dim=1)[tp_rank],
            # the data of following type is loaded by caller
            ParamType.MOE_GATE_UP: lambda x: torch.chunk(x, tp_size, dim=1)[tp_rank].flatten(0, 1),
            ParamType.MERGED_LINEAR: lambda lst: torch.cat([torch.chunk(x, tp_size, dim=0)[tp_rank].flatten(0, 1) for x in lst], dim=0)
        }
        if self.dryrun:
            return dst_tensor.data.copy_(dst_tensor.clone())
        dst_tensor.data.copy_(split_mapping[param_type](src_tensor))

    def set_preprocess_state(self, mg_model, hf_model):
        '''Set embedding params.'''
        self.copy(
            hf_model.embed_tokens.weight, 
            mg_model.embedding.word_embeddings.weight, 
            param_type=ParamType.COLUMN
        )

    def set_postprocess_state(self, mg_model, hf_model, is_mamba: bool=False):
        '''Set output layer & norm params.'''
<<<<<<< HEAD
        self.copy(
            hf_model.norm.weight, 
            mg_model.decoder.final_layernorm.weight, 
        )
=======
        if is_mamba:
            self.copy(
                hf_model.model.norm.weight, 
                mg_model.decoder.final_norm.weight, 
            )
        else:
            self.copy(
                hf_model.model.norm.weight, 
                mg_model.decoder.final_layernorm.weight, 
            )
>>>>>>> 7a910814
        if mg_model.share_embeddings_and_output_weights:
            output_layer_weight = mg_model.shared_embedding_or_output_weight() 
        else:
            output_layer_weight = mg_model.output_layer.weight

        # NOTE: hf_model refers to TextModel of VLM or Model of LLM and does not
        # contain lm_head, visit it by directly calling self._hfmodel
        self.copy(
            self._hfmodel.lm_head.weight, 
            output_layer_weight, 
            param_type=ParamType.COLUMN
        )

    def set_mla_selfattn_state(self, attn, hf_attn):
        # NOTE: MLA qkv_bias always False
        if self.args.q_lora_rank is None:
            self.copy(hf_attn.q_proj.weight, attn.linear_q_proj.weight, param_type=ParamType.COLUMN)
        else:
            self.copy(hf_attn.q_a_proj.weight, attn.linear_q_down_proj.weight, param_type=ParamType.COLUMN)
            self.copy(hf_attn.q_b_proj.weight, attn.linear_q_up_proj.weight, param_type=ParamType.COLUMN)
            if self.args.qk_layernorm:
                self.copy(
                    hf_attn.q_a_layernorm.weight, 
                    attn.linear_q_up_proj.layer_norm_weight
                )

        self.copy(hf_attn.kv_a_proj_with_mqa.weight, attn.linear_kv_down_proj.weight, param_type=ParamType.COLUMN)
        self.copy(hf_attn.kv_b_proj.weight, attn.linear_kv_up_proj.weight, param_type=ParamType.COLUMN)
        if self.args.qk_layernorm:
            self.copy(
                hf_attn.kv_a_layernorm.weight, 
                attn.linear_kv_up_proj.layer_norm_weight
            )

        self.copy(
            hf_attn.o_proj.weight,
            attn.linear_proj.weight,
            param_type=ParamType.ROW
        )

    def set_selfattn_state(self, attn, hf_attn):
        '''Set self-attention params.'''
        # Reshape loaded weights.
        num_heads = self.args.num_attention_heads
        num_query_groups = (self.args.num_query_groups if self.args.group_query_attention else self.args.num_attention_heads)
        num_querys_per_group = num_heads // num_query_groups
        dim = self.args.kv_channels
        assert num_heads % num_querys_per_group == 0
        # copy qk norm if indeed.
        if self.args.qk_layernorm:
            self.copy(hf_attn.q_norm.weight, attn.q_layernorm.weight)
            self.copy(hf_attn.k_norm.weight, attn.k_layernorm.weight)

        # Copy weights (re-order dimensions for Megatron).
        if self.dryrun:
            attn_proj_weight = attn.linear_qkv.weight
        else:
            attn_proj_weight = torch.cat([
                self.load_tensor(hf_attn.q_proj.weight).reshape((num_query_groups, num_querys_per_group*dim, -1)),
                self.load_tensor(hf_attn.k_proj.weight).reshape((num_query_groups, dim, -1)),
                self.load_tensor(hf_attn.v_proj.weight).reshape((num_query_groups, dim, -1)),
            ], dim=1)
        self.copy(
            attn_proj_weight, 
            attn.linear_qkv.weight,
            param_type=ParamType.QKV_W,
        )
        self.copy(
            hf_attn.o_proj.weight,
            attn.linear_proj.weight,
            param_type=ParamType.ROW
        )

        # Copy bias
        if self.args.add_qkv_bias:
            if self.dryrun:
                attn_proj_bias = attn.linear_qkv.bias
            else:
                attn_proj_bias = torch.cat([
                    self.load_tensor(hf_attn.q_proj.bias).reshape((num_query_groups, num_querys_per_group*dim, -1)),
                    self.load_tensor(hf_attn.k_proj.bias).reshape((num_query_groups, dim, -1)),
                    self.load_tensor(hf_attn.v_proj.bias).reshape((num_query_groups, dim, -1)),
                ], dim=1)
            self.copy(
                attn_proj_bias, 
                attn.linear_qkv.bias,
                param_type=ParamType.QKV_B,
            )

    def set_mlp_state(self, mlp, hf_mlp, expert_id=''):
        '''
        Set MLP params.
        The mlp (mcore MLP) should have attributes `linear_fc1` and `linear_fc2`.
        Currently only Gated Linear is supported.
        '''
        if self.dryrun:
            gate_up_proj_weight = mlp.linear_fc1.weight
            if mlp.config.add_bias_linear:
                gate_up_proj_bias = mlp.linear_fc1.bias
        else:
            gate_up_proj_weight = torch.stack([
                self.load_tensor(hf_mlp.gate_proj.weight),
                self.load_tensor(hf_mlp.up_proj.weight)
            ])
            if mlp.config.add_bias_linear:
                gate_up_proj_bias = torch.stack([
                    self.load_tensor(hf_mlp.gate_proj.bias),
                    self.load_tensor(hf_mlp.up_proj.bias)
                ])
        linear_fc1_weight = getattr(mlp.linear_fc1, f'weight{expert_id}')
        linear_fc2_weight = getattr(mlp.linear_fc2, f'weight{expert_id}')
        self.copy(
            gate_up_proj_weight, 
            linear_fc1_weight, 
            param_type=ParamType.GATE_UP if expert_id == '' else ParamType.MOE_GATE_UP
        )
        self.copy(
            hf_mlp.down_proj.weight, 
            linear_fc2_weight, 
            param_type=ParamType.ROW if expert_id == '' else ParamType.MOE_ROW
        )

        if mlp.config.add_bias_linear:
            linear_fc1_bias = getattr(mlp.linear_fc1, f'bias{expert_id}')
            linear_fc2_bias = getattr(mlp.linear_fc2, f'bias{expert_id}')
            self.copy(
                gate_up_proj_bias, 
                linear_fc1_bias, 
                param_type=ParamType.GATE_UP if expert_id == '' else ParamType.MOE_GATE_UP
            )
            self.copy(
                hf_mlp.down_proj.bias, 
                linear_fc2_bias,
            )


    def set_sequential_mlp_state(self, experts, hf_experts):
        '''Set MOE MLP params.'''
        experts = experts.local_experts
        for mg_expert_id, hf_expert_id in self._build_expert_parallel_mapping().items():
            self.set_mlp_state(experts[mg_expert_id], hf_experts[hf_expert_id])

    def set_group_mlp_state(self, experts, hf_experts):
        for mg_expert_id, hf_expert_id in self._build_expert_parallel_mapping().items():
            self.set_mlp_state(experts, hf_experts[hf_expert_id], expert_id=mg_expert_id)
            
    def set_moe_layer_state(self, moe, hf_moe):
        # router
        self.copy(hf_moe.gate.weight, moe.router.weight)
        if moe.router.enable_expert_bias:
            self.copy(hf_moe.gate.e_score_correction_bias, moe.router.expert_bias)
        # experts
        if self.args.moe_grouped_gemm:
            # group gemm
            if self.args.moe_use_legacy_grouped_gemm:
                # weight1 and weight2, not impl
                raise NotImplementedError("Currently only TE GroupGEMM is implemented.")
            self.set_group_mlp_state(moe.experts, hf_moe.experts)
        else:
            # sequential
            self.set_sequential_mlp_state(moe.experts, hf_moe.experts)

        # shared experts
        if moe.shared_experts is not None:
            if moe.shared_experts.use_shared_expert_gate:
                self.copy(hf_moe.shared_expert_gate.weight, moe.shared_experts.gate_weight)
            
            try:
                hf_shared_expert = hf_moe.shared_experts
            except AttributeError:
                hf_shared_expert = hf_moe.shared_expert
            self.set_mlp_state(moe.shared_experts, hf_shared_expert)

    def set_layer_state(self, layer, hf_layer):
        '''Set transformer layer params.'''
        if self.args.multi_latent_attention:
            self.set_mla_selfattn_state(layer.self_attention, hf_layer.self_attn)
            self.copy(hf_layer.input_layernorm.weight, layer.input_layernorm.weight)
        else:
            self.set_selfattn_state(layer.self_attention, hf_layer.self_attn)
            self.copy(hf_layer.input_layernorm.weight, layer.self_attention.linear_qkv.layer_norm_weight)
        
        if hasattr(layer.mlp, 'router'):
            self.set_moe_layer_state(layer.mlp, hf_layer.mlp)
            self.copy(hf_layer.post_attention_layernorm.weight, layer.pre_mlp_layernorm.weight)
        else:
            self.set_mlp_state(layer.mlp, hf_layer.mlp)
            self.copy(hf_layer.post_attention_layernorm.weight, layer.mlp.linear_fc1.layer_norm_weight)

    def check_and_save(self, output_dir):
        if self.debug:
            if not self.dryrun:
                for n, p in self._mgmodel.state_dict().items():
                    if isinstance(p, torch.Tensor) and p.isnan().any():
                        raise SystemError(f'NaN Parameters Detected on key {n}')
            
            from torch.distributed import all_reduce
            all_reduce(self._visit)
            unvisit_param_ids = (self._visit == 0).nonzero()[:, 0].cpu().numpy().tolist()
            unvisit_keys = []
            for param_id in unvisit_param_ids:
                unvisit_keys.append(self._id_to_hf_params_key[param_id])
            if len(unvisit_keys) > 0:
                logging.warning(f"Never visit the following huggingface weights in the conversion: {unvisit_keys}")
                
        self.args.save = output_dir
        if not self.dryrun:
            save_checkpoint(
                getattr(self.args, 'iteration', 1),
                [self._mgmodel], None, None, 0,
                pipeline_rank=self.pp_rank, 
                pipeline_parallel=self.pp_size > 1,
                expert_rank=self.ep_rank, 
                expert_parallel=self.ep_size > 1,
                tensor_rank=self.tp_rank
            )

            dist.barrier()
            if self.rank == 0:
                # NOTE: The `save_checkpoint` API can only save a checkpoint in release=False,
                # reset the metadata. (Otherwise user may find their training starts at step 2)
                tracker_filename = get_checkpoint_tracker_filename(self.args.save)
                with open(tracker_filename, 'w') as f:
                    f.write('release')
                source_dir = get_checkpoint_name(self.args.save, 1, False, return_base_dir=True)
                target_dir = get_checkpoint_name(self.args.save, -1, True, return_base_dir=True)
                shutil.move(source_dir, target_dir)<|MERGE_RESOLUTION|>--- conflicted
+++ resolved
@@ -113,12 +113,6 @@
 
     def set_postprocess_state(self, mg_model, hf_model, is_mamba: bool=False):
         '''Set output layer & norm params.'''
-<<<<<<< HEAD
-        self.copy(
-            hf_model.norm.weight, 
-            mg_model.decoder.final_layernorm.weight, 
-        )
-=======
         if is_mamba:
             self.copy(
                 hf_model.model.norm.weight, 
@@ -129,7 +123,6 @@
                 hf_model.model.norm.weight, 
                 mg_model.decoder.final_layernorm.weight, 
             )
->>>>>>> 7a910814
         if mg_model.share_embeddings_and_output_weights:
             output_layer_weight = mg_model.shared_embedding_or_output_weight() 
         else:
