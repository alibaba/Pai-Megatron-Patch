# Copyright (c) 2023, NVIDIA CORPORATION.  All rights reserved.
"""Pretrain GPT."""

import os
from functools import partial
from typing import Union

import torch
import torch._dynamo
from megatron.core import mpu
from megatron.core.datasets.blended_megatron_dataset_builder import (
    BlendedMegatronDatasetBuilder,
)
from megatron.core.datasets.gpt_dataset import (
    GPTDataset,
    GPTDatasetConfig,
    MockGPTDataset,
)
from megatron.core.datasets.utils import get_blend_from_list
from megatron.core.enums import ModelType
from megatron.training import get_args, get_timers, pretrain, print_rank_0
from megatron.training.arguments import core_transformer_config_from_args
from megatron.training.utils import (
    average_losses_across_data_parallel_group,
    get_batch_on_this_cp_rank,
    get_batch_on_this_tp_rank,
)
from megatron_patch.arguments import get_patch_args
from megatron_patch.data import build_pretrain_dataset_from_original

from megatron_patch.data.utils import get_batch_on_this_tp_rank_original, get_batch_on_this_tp_rank_idxmap_sft
from megatron_patch.model.qwen2.layer_specs import (
    get_gpt_layer_local_spec,
    get_gpt_layer_with_transformer_engine_spec,
)
from megatron_patch.model.qwen2.model import GPTModel
from megatron_patch.model.qwen2.transformer_config import Qwen2TransformerConfig
from megatron_patch.tokenizer import build_tokenizer, get_tokenizer
from megatron.core.packed_seq_params import PackedSeqParams

torch._dynamo.config.suppress_errors = True


def model_provider(
    pre_process=True, post_process=True
) -> Union[GPTModel]:

    args = get_args()
    build_tokenizer(args)
    print_rank_0("building qwen2 model ...")

    config = core_transformer_config_from_args(args, Qwen2TransformerConfig)
    use_te = args.transformer_impl == "transformer_engine"

    if use_te:
        print_rank_0("building qwen2 model in TE...")
        transformer_layer_spec = get_gpt_layer_with_transformer_engine_spec(
            args.num_experts, args.moe_grouped_gemm, args.qk_layernorm
        )
    else:
        print_rank_0("building qwen2 model in Mcore...")
        transformer_layer_spec = get_gpt_layer_local_spec(
            args.num_experts, args.moe_grouped_gemm, args.qk_layernorm
        )

    model = GPTModel(
        config=config,
        transformer_layer_spec=transformer_layer_spec,
        vocab_size=args.padded_vocab_size,
        max_sequence_length=args.max_position_embeddings,
        pre_process=pre_process,
        post_process=post_process,
        fp16_lm_cross_entropy=args.fp16_lm_cross_entropy,
        parallel_output=True,
        share_embeddings_and_output_weights=not args.untie_embeddings_and_output_weights,
        position_embedding_type=args.position_embedding_type,
        rotary_percent=args.rotary_percent,
        rotary_base=args.rotary_base,
        seq_len_interpolation_factor=args.rotary_seq_len_interpolation_factor,
    )

    return model


def get_batch(data_iterator):
    """Generate a batch."""

    # TODO: this is pretty hacky, find a better way
    if (not mpu.is_pipeline_first_stage()) and (not mpu.is_pipeline_last_stage()):
        return None, None, None, None, None, None, None

    args = get_args()

    if "-Raw" in args.dataset:
        if args.train_mode == "pretrain":
            raise ValueError('The LLama-SFT-Raw dataset should only be used for finetuning!')
        # get batches based on the TP rank you are on
        batch = get_batch_on_this_tp_rank_original(data_iterator, per_seq_average=True)
        # slice batch along sequence dimension for context parallelism
        num_seqs = batch.pop('num_seqs')
        batch = get_batch_on_this_cp_rank(batch)

        return (
            batch['tokens'],
            batch['labels'],
            batch['loss_mask'],
            batch['attention_mask'],
            batch['position_ids'],
            num_seqs,
            None
        )
    elif "-Idxmap" in args.dataset:
        # get batches based on the TP rank you are on
        if args.train_mode == "pretrain":
            batch = get_batch_on_this_tp_rank(data_iterator)
            
        else:
            batch = get_batch_on_this_tp_rank_idxmap_sft(data_iterator, per_seq_average=True)
        
        packed_seq_params = None
        if args.reset_position_ids:
            # sequence-packing, build cu_seqlens
            position_ids = batch.get('position_ids', None)
            if position_ids is not None:
                # mbs = 1
                position_ids = position_ids[0] # shape: [seq_length]
                start_indices = (position_ids == 0).nonzero(as_tuple=True)[0]
                seqlens = start_indices[1:] - start_indices[:-1]
                # NOTE: cu_seqlens: [0, A1, A1+A2, A1+A2+A3, ..., seq_len]
                cu_seqlens = torch.zeros(start_indices.shape[0] + 1, device=position_ids.device, dtype=torch.int)
                cu_seqlens[1:-1] = torch.cumsum(seqlens, dim=0)
                cu_seqlens[-1] = position_ids.shape[0]
                packed_seq_params = PackedSeqParams(
                    cu_seqlens_q=cu_seqlens,
                    cu_seqlens_kv=cu_seqlens,
                    qkv_format='thd'
                )
        
        if packed_seq_params is not None and args.context_parallel_size > 1:
            raise ValueError('Sequence Packing is not supported when CP>1 !')
        # slice batch along sequence dimension for context parallelism
        num_seqs = batch.pop('num_seqs', None)
        batch = get_batch_on_this_cp_rank(batch)

        return (
            batch['tokens'],
            batch['labels'],
            batch['loss_mask'],
            batch['attention_mask'],
            batch['position_ids'],
            num_seqs,
            packed_seq_params
        )
    else:
        raise ValueError("please set correct --dataset ")


def loss_func(loss_mask: torch.Tensor, num_seqs: torch.Tensor, output_tensor: torch.Tensor):
    """Loss function.

    Args:
        loss_mask (torch.Tensor): Used to mask out some portions of the loss
        output_tensor (torch.Tensor): The tensor with the losses
    """
    args = get_args()

    losses = output_tensor.float()
    loss_mask = loss_mask.view(-1).float()

    loss = torch.stack([torch.sum(losses.view(-1) * loss_mask), loss_mask.sum()])
    if args.context_parallel_size > 1:
        torch.distributed.all_reduce(loss, group=mpu.get_context_parallel_group())

    # Check individual rank losses are not NaN prior to DP all-reduce.
    if args.check_for_nan_in_loss_and_grad:
        global_rank = torch.distributed.get_rank()
        assert not loss.isnan().any(), (
            f"Rank {global_rank}: found NaN in local forward loss calculation. "
            f"Device: {torch.cuda.current_device()}, node: {os.uname()[1]}"
        )

    averaged_loss = average_losses_across_data_parallel_group(loss)
    averaged_loss = averaged_loss[0] / averaged_loss[1]

    local_num_tokens = loss[1].clone().detach().to(torch.int)
    # NOTE: The grad will be scaled down by CP size later, should not remove this multilication factor
    # LINK: https://github.com/NVIDIA/Megatron-LM/issues/906
    # The issue is solved since 0926
<<<<<<< HEAD
    return loss[0] * args.context_parallel_size, local_num_tokens, {"lm loss": averaged_loss}
=======
    if num_seqs is None:
        return loss[0] * args.context_parallel_size, {"lm loss": averaged_loss}
    return loss[0] * args.context_parallel_size, num_seqs.sum(), {"lm loss": averaged_loss}
>>>>>>> a797b0c5


def forward_step(data_iterator, model: GPTModel):
    """Forward training step.

    Args:
        data_iterator : Input data iterator
        model (GPTModel): The GPT Model
    """
    timers = get_timers()
    args = get_args()

    # Get the batch.
    timers("batch-generator", log_level=2).start()
    tokens, labels, loss_mask, attention_mask, position_ids, num_seqs, packed_seq_params = get_batch(data_iterator)
    timers("batch-generator").stop()
    output_tensor = model(tokens, position_ids, attention_mask, labels=labels, packed_seq_params=packed_seq_params)

    return output_tensor, partial(loss_func, loss_mask, num_seqs)


def is_dataset_built_on_rank():
    return (
        mpu.is_pipeline_first_stage() or mpu.is_pipeline_last_stage()
    ) and mpu.get_tensor_model_parallel_rank() == 0


def core_gpt_dataset_config_from_args(args):
    tokenizer = get_tokenizer()

    return GPTDatasetConfig(
        random_seed=args.seed,
        sequence_length=args.seq_length,
        blend=get_blend_from_list(args.data_path),
        blend_per_split=[
            get_blend_from_list(args.train_data_path),
            get_blend_from_list(args.valid_data_path),
            get_blend_from_list(args.test_data_path),
        ],
        split=args.split,
        num_dataset_builder_threads=args.num_dataset_builder_threads,
        path_to_cache=args.data_cache_path,
        mmap_bin_files=args.mmap_bin_files,
        tokenizer=tokenizer,
        reset_position_ids=args.reset_position_ids,
        reset_attention_mask=args.reset_attention_mask,
        eod_mask_loss=args.eod_mask_loss,
        create_attention_mask=args.create_attention_mask_in_dataloader,
    )


def train_valid_test_datasets_provider(train_val_test_num_samples):
    """Build the train test and validation datasets.

    Args:
        train_val_test_num_samples : A list containing the number of samples in train test and validation.
    """
    args = get_args()
    print_rank_0("> building train, validation, and test datasets for GPT ...")

    if "-Raw" in args.dataset:
        train_ds, valid_ds, test_ds = build_pretrain_dataset_from_original(args.dataset)
    else:
        config = core_gpt_dataset_config_from_args(args)

        # NOTE: in preparation scripts, the sequence is collect into (seq, labels)
        # therefore we need to double the seqlen
        if args.train_mode != "pretrain":
            config.sequence_length = config.sequence_length * 2
        
        if config.mock:
            dataset_type = MockGPTDataset
        else:
            dataset_type = GPTDataset
        train_ds, valid_ds, test_ds = BlendedMegatronDatasetBuilder(
            dataset_type, train_val_test_num_samples, is_dataset_built_on_rank, config
        ).build()

        print_rank_0("> finished creating GPT datasets ...")

    return train_ds, valid_ds, test_ds


if __name__ == "__main__":

    train_valid_test_datasets_provider.is_distributed = True

    pretrain(
        train_valid_test_datasets_provider,
        model_provider,
        ModelType.encoder_or_decoder,
        forward_step,
        extra_args_provider=get_patch_args,
    )<|MERGE_RESOLUTION|>--- conflicted
+++ resolved
@@ -182,17 +182,13 @@
     averaged_loss = average_losses_across_data_parallel_group(loss)
     averaged_loss = averaged_loss[0] / averaged_loss[1]
 
-    local_num_tokens = loss[1].clone().detach().to(torch.int)
     # NOTE: The grad will be scaled down by CP size later, should not remove this multilication factor
     # LINK: https://github.com/NVIDIA/Megatron-LM/issues/906
     # The issue is solved since 0926
-<<<<<<< HEAD
-    return loss[0] * args.context_parallel_size, local_num_tokens, {"lm loss": averaged_loss}
-=======
+
     if num_seqs is None:
         return loss[0] * args.context_parallel_size, {"lm loss": averaged_loss}
     return loss[0] * args.context_parallel_size, num_seqs.sum(), {"lm loss": averaged_loss}
->>>>>>> a797b0c5
 
 
 def forward_step(data_iterator, model: GPTModel):
