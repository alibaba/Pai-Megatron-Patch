--- conflicted
+++ resolved
@@ -100,11 +100,8 @@
             )
             self.shared_expert = MLP(self.config, mlpSubmodules, is_expert=False, is_shared_expert=True)
             self.shared_expert_gate = torch.nn.Linear(config.hidden_size, 1, bias=False)
-<<<<<<< HEAD
-            self.shared_expert_gate.weight.sequence_parallel = config.sequence_parallel
-=======
             setattr(self.shared_expert_gate.weight, 'sequence_parallel', config.sequence_parallel)
->>>>>>> c12eeef2
+
 
         if self.config.moe_grouped_gemm:
             if isinstance(self.submodules, MLPSubmodules):
